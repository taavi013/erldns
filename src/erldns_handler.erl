--- conflicted
+++ resolved
@@ -77,14 +77,10 @@
 
 handle_call({register_handler, RecordTypes, Module}, _, State) ->
   lager:info("Registered handler (module: ~p, types: ~p)", [Module, RecordTypes]),
-<<<<<<< HEAD
-  {reply, ok, State#state{handlers = State#state.handlers ++ [{Module, RecordTypes}]}};
-=======
   {reply, ok, State#state{handlers = State#state.handlers ++ [{Module, RecordTypes, 1}]}};
 handle_call({register_handler, RecordTypes, Module, Version}, _, State) ->
   lager:info("Registered handler (module: ~p, types: ~p, version: ~p)", [Module, RecordTypes, Version]),
   {reply, ok, State#state{handlers = State#state.handlers ++ [{Module, RecordTypes, Version}]}};
->>>>>>> fff2a57f
 handle_call({get_handlers}, _, State) ->
   {reply, State#state.handlers, State}.
 
@@ -125,10 +121,7 @@
 %% append the SOA record if it is a zone transfer and complete the response
 %% by filling out count-related header fields.
 handle(Message, Host, _) ->
-<<<<<<< HEAD
   lager:debug("Questions: ~p", [Message#dns_message.questions]),
-=======
->>>>>>> fff2a57f
   erldns_events:notify({start_handle, [{host, Host}, {message, Message}]}),
   Response = folsom_metrics:histogram_timed_update(request_handled_histogram, ?MODULE, do_handle, [Message, Host]),
   erldns_events:notify({end_handle, [{host, Host}, {message, Message}, {response, Response}]}),
